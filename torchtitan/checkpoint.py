# Copyright (c) Meta Platforms, Inc. and affiliates.
# All rights reserved.
#
# This source code is licensed under the BSD-style license found in the
# LICENSE file in the root directory of this source tree.

import enum
import functools
import multiprocessing as mp
import os
import queue
import re
import shutil
import threading
import time
from dataclasses import dataclass, field
from io import BytesIO
from multiprocessing import get_context
from typing import Any, Dict, List, Optional, Union

import torch
import torch.distributed as dist
import torch.distributed.checkpoint as dcp
import torch.nn as nn
<<<<<<< HEAD
from torch.distributed._state_dict_utils import _create_cpu_state_dict
=======
from torch.distributed._state_dict_utils import _copy_state_dict, _create_cpu_state_dict
>>>>>>> 3d790cdb
from torch.distributed.checkpoint.state_dict import (
    get_model_state_dict,
    set_model_state_dict,
    StateDictOptions,
)
from torch.distributed.checkpoint.stateful import Stateful
from torch.utils.data import DataLoader

from torchtitan.config_manager import JobConfig, TORCH_DTYPE_MAP

<<<<<<< HEAD
from torchtitan.ft import FTManager
=======
>>>>>>> 3d790cdb
from torchtitan.logging import init_logger, logger
from torchtitan.optimizer import LRSchedulersContainer, OptimizersContainer
from torchtitan.utils import GarbageCollection


class CheckpointState(str, enum.Enum):
    MODEL = "model"
    OPTIMIZER = "optimizer"
    LR_SCHEDULER = "lr_scheduler"
    DATALOADER = "dataloader"
    TRAIN_STATE = "train_state"


class AsyncMode(str, enum.Enum):
    DISABLED = "disabled"
    ASYNC = "async"
    ASYNC_WITH_PINNED_MEM = "async_with_pinned_mem"


# TODO: move this out from checkpoint.py and merge it with the trainer.py
# We probably want to create a Trainer objecta.
@dataclass
class TrainState(Stateful):
    step: int = 0
    global_avg_losses: List[float] = field(default_factory=list)
    global_max_losses: List[float] = field(default_factory=list)
    log_steps: List[int] = field(default_factory=list)

    def state_dict(self) -> Dict[str, Any]:
        # Only checkpoint global_avg_losses and global_max_losses per log frequency
        # to avoid sync overhead in every iteration.
        global_avg_losses_bytes = BytesIO()
        torch.save(self.global_avg_losses, global_avg_losses_bytes)
        global_max_losses_bytes = BytesIO()
        torch.save(self.global_max_losses, global_max_losses_bytes)
        log_steps_bytes = BytesIO()
        torch.save(self.log_steps, log_steps_bytes)
        return {
            "step": torch.tensor(self.step, dtype=torch.int32),
            "global_avg_losses": global_avg_losses_bytes,
            "global_max_losses": global_max_losses_bytes,
            "log_steps": log_steps_bytes,
        }

    def load_state_dict(self, state_dict) -> None:
        self.step = state_dict["step"].item()
        state_dict["global_avg_losses"].seek(0)
        self.global_avg_losses = torch.load(
            state_dict["global_avg_losses"], weights_only=False
        )
        state_dict["global_max_losses"].seek(0)
        self.global_max_losses = torch.load(
            state_dict["global_max_losses"], weights_only=False
        )
        state_dict["log_steps"].seek(0)
        self.log_steps = torch.load(state_dict["log_steps"], weights_only=False)


class ModelWrapper(Stateful):
    def __init__(self, model: Union[nn.Module, List[nn.Module]]) -> None:
        self.model = [model] if isinstance(model, nn.Module) else model
        self.cache_state_dict = {
            k: v for sd in map(get_model_state_dict, self.model) for k, v in sd.items()
        }

    def state_dict(self) -> Dict[str, Any]:
        return self.cache_state_dict

    def load_state_dict(self, state_dict: Dict[str, Any]) -> None:
        func = functools.partial(
            set_model_state_dict,
            model_state_dict=state_dict,
            options=StateDictOptions(strict=False),
        )
        list(map(func, self.model))


class Terminate:
    pass


class SaveDone:
    pass


@torch.no_grad()
def save_with_gc(state, checkpoint_id):
    dcp.save(state, checkpoint_id=checkpoint_id)
    GarbageCollection.collect("GC collection invoked by checkpointer.")


def checkpoint_mp(recv: mp.Queue, send: mp.Queue):
    """Process to save the checkpoint in the background.

    This is only used when async_checkpoint_with_pinned_memory is enabled.

    Args:
        recv (mp.Queue): The queue to receive the state_dict and Terminate signal.
        send (mp.Queue): The queue to send the SaveDone signal.
    """
    init_logger()
    os.environ["MASTER_PORT"] = str(int(os.environ["MASTER_PORT"]) + 2)
    os.environ["TORCHELASTIC_USE_AGENT_STORE"] = "False"
    torch.cuda.set_device(int(os.environ["LOCAL_RANK"]))
    dist.init_process_group()
    try:
        while True:
            logger.debug("Checkpoint background process is done.")
            send.put(SaveDone())
            logger.debug("Wait for the new state_dict.")
            obj = recv.get()
            logger.debug("Received the new state_dict.")
            if isinstance(obj, Terminate):
                logger.info("Terminating the checkpoint background process.")
                return
            assert isinstance(obj, tuple)
            begin = time.monotonic()
            state, checkpoint_id = obj
            save_with_gc(state, checkpoint_id=checkpoint_id)
            logger.info(
                "Finish saving the checkpoint in the background process in %.2f seconds.",
                time.monotonic() - begin,
            )
    finally:
        logger.info("Destroying the process group.")
        dist.destroy_process_group()


def purge_thread(purge_queue: queue.Queue):
    """Thread to purge the old checkpoints.

    This is only used when keep_latest_k > 0.

    Args:
        purge_queue (queue.Queue): The queue to receive the path to purge and Terminate signal.
    """
    try:
        while True:
            path = purge_queue.get()
            if isinstance(path, Terminate):
                return
            assert isinstance(path, str)
            logger.info("Checkpointer is deleting %s.", path)
            begin = time.monotonic()
            shutil.rmtree(path, ignore_errors=True)
            logger.info(
                "Checkpointer deleted %s in %.2f seconds.",
                path,
                time.monotonic() - begin,
            )
    finally:
        logger.info("Destroying the purge thread.")


class CheckpointManager:
    """This class manages the checkpointing logic for the TorchTitan trainer.


    Note: Pipeline Parallelism and Virtual Stages

    1. even for simple PP schedules, there is a separate optimizer each PP rank.
    rank0's optimizer would have a param_group[0] which refers to layers.0 in the original
    model.  rank1's would _also_ have a param_group[0], since it's index based, but
    referring to layers.1.  When saving, these collide and one of them is lost.  Then when
    reloading, only one stage can restore its optimizer states, others will error.

        The solution to this problem is optimizer flattening: it landed in #127071 and is
        enabled in TorchTitan by passing the 'flatten_optimizer_state_dict' kwarg to DCP
        functions called in the OptimizerContainer.

    2. With complex PP schedules, we have multiple model chunks per pp rank. This compounds
    challenge (1) by also requiring us to reason about multiple 'optim' objects locally.

        We solve this in the Model and Optimizer wrapper classes by flattening the state dicts
        from each object into one state dict before saving/loading. We rely on the individual
        state_dicts to not collide, which is gauranteed for the model by correct pipeline
        splitting and for the optimizer by the flattening support described in (1).

    3. LR schedulers also index model states like optimizers. Here we flatten the lr_schedulers
    with the assumption that all lr_schedulers have the same state_dict.


    Args:
        dataloader (DataLoader): The dataloader used to load the data.
        model_parts (List[nn.Module]): List of model parts to be optimized.
        optimizers (OptimizersContainer): The optimizers used to optimize the model.
        lr_schedulers (LRSchedulersContainer): The lr schedulers used to optimize the model.
        states (Dict[str, Any]): The states that need to be saved, other than the
            previous 4 components.
        job_config (JobConfig): The job config used to configure the checkpointing.
<<<<<<< HEAD
        ft_manager (Optional[FTManager]): The FTManager from TorchFT.
=======
>>>>>>> 3d790cdb
    """

    def __init__(
        self,
        dataloader: DataLoader,
        model_parts: List[nn.Module],
        optimizers: OptimizersContainer,
        lr_schedulers: LRSchedulersContainer,
        states: Dict[str, Any],
        job_config: JobConfig,
        ft_manager: Optional[FTManager] = None,
    ) -> None:
        ckpt_config = job_config.checkpoint
        self.enable_checkpoint = ckpt_config.enable_checkpoint
<<<<<<< HEAD
        self.ft_manager = ft_manager

        if self.ft_manager:
            optimizers.init_cache_state_dict()

            def state_dict():
                ret = {}
                for k, v in self.states.items():
                    if k in {
                        CheckpointState.MODEL,
                        CheckpointState.OPTIMIZER,
                        CheckpointState.LR_SCHEDULER,
                        CheckpointState.TRAIN_STATE,
                    }:
                        ret[k] = v.state_dict()
                return ret

            def load_state_dict(state_dict):
                assert state_dict is not None
                for k, v in state_dict.items():
                    self.states[k].load_state_dict(v)

            ft_manager.manager.set_state_dict_fns(load_state_dict, state_dict)
=======
>>>>>>> 3d790cdb

        async_mode = ckpt_config.async_mode.lower()
        self.enable_staging = (
            self.enable_checkpoint and async_mode == AsyncMode.ASYNC_WITH_PINNED_MEM
<<<<<<< HEAD
        ) or self.ft_manager

        if not self.enable_checkpoint and self.ft_manager is None:
=======
        )

        if not self.enable_checkpoint:
>>>>>>> 3d790cdb
            return

        self.states = states
        self.states.update(
            {
                CheckpointState.MODEL: ModelWrapper(model_parts),
                CheckpointState.OPTIMIZER: optimizers,
                CheckpointState.DATALOADER: dataloader,
                CheckpointState.LR_SCHEDULER: lr_schedulers,
            }
        )
        self.ft_states = {CheckpointState.DATALOADER: dataloader}

        self.staging = False
        self.sending_to_checkpoint_mp = False
        self.staging_id = None
        self.cpu_offload_state_dict = None
        self.staging_stream = torch.cuda.Stream() if self.enable_staging else None

        self.staging = False
        self.sending_to_checkpoint_mp = False
        self.staging_id = None
        self.cpu_offload_state_dict = None
        self.staging_stream = torch.cuda.Stream() if self.enable_staging else None

        self.folder = os.path.join(job_config.job.dump_folder, ckpt_config.folder)
        self.interval = ckpt_config.interval
        async_mode = ckpt_config.async_mode.lower()
<<<<<<< HEAD
        if async_mode == AsyncMode.ASYNC or self.ft_manager:
            self.pg = dist.new_group(backend="gloo")

        self.keep_latest_k = ckpt_config.keep_latest_k
=======
        if async_mode == AsyncMode.ASYNC:
            self.pg = dist.new_group(backend="gloo")

        self.keep_latest_k = ckpt_config.keep_latest_k
        if self.keep_latest_k > 0:
            if self.keep_latest_k == 1:
                raise ValueError(
                    "We need to maintain at least 2 checkpoint replicas, "
                    "as the last one may be in the process of being saved."
                )
            self.purge_queue = queue.Queue()
            self.purge_thread = threading.Thread(
                target=purge_thread, args=(self.purge_queue,)
            )
            self.purge_thread.start()
        else:
            self.purge_thread = None

>>>>>>> 3d790cdb
        self.model_weights_only = ckpt_config.model_weights_only
        self.export_dtype = TORCH_DTYPE_MAP[ckpt_config.export_dtype]
        self.exclude_from_loading = ckpt_config.exclude_from_loading

        self.mp = None
        if async_mode == AsyncMode.DISABLED:
            self.async_mode = AsyncMode.DISABLED
        elif async_mode == AsyncMode.ASYNC:
            self.async_mode = AsyncMode.ASYNC
            self.async_future = None
        elif async_mode == AsyncMode.ASYNC_WITH_PINNED_MEM:
            self.async_mode = AsyncMode.ASYNC_WITH_PINNED_MEM
            ctx = get_context("spawn")
            self.mp_queue_send = ctx.Queue()
            self.mp_queue_recv = ctx.Queue()
            self.mp = ctx.Process(
                target=checkpoint_mp,
                args=(
                    self.mp_queue_send,
                    self.mp_queue_recv,
                ),
                daemon=True,
            )
            self.mp.start()
        else:
            raise ValueError(f"Unkown checkpoint async_mode {ckpt_config.async_mode}")

        logger.info(
            f"Checkpointing active. Checkpoints will be loaded from and saved to {self.folder}"
        )

    def __del__(self):
        if self.enable_checkpoint and self.mp and self.mp.is_alive():
            self.mp_queue_send.put(Terminate())
            self.mp.join()
        if self.purge_thread and self.purge_thread.is_alive():
            self.purge_queue.put(Terminate())
            self.purge_thread.join()

    @torch.no_grad()
    def save(self, curr_step: int, force: bool = False) -> None:
        """Save the checkpoint for the current step.

        This function will save the checkpoint for the current step. If ``force`` is
        true, it will save the checkpoint even if the interval has not been reached.
        This only happens when train_state.step == job_config.training.steps, or
        for initial seed checkpoint.

        Args:
            curr_step (int): The current step.
            force (bool, optional): Whether to force save the checkpoint. Defaults to False.

        Returns:
            None
        """

        if not self._should_save(curr_step, force):
            return

        begin = time.monotonic()
        logger.info("Saving the checkpoint (or staging if async is enabled).")
        checkpoint_id = self._create_checkpoint_id(curr_step)
        self._async_wait()
        # This GC is called for async checkpoint as it is useless to do
        # GC right after async_save -- the CPU memory is not able to be
        # freed until _async_wait()
        if force:
            self._save_last_step(curr_step)
        elif self.async_mode == AsyncMode.ASYNC_WITH_PINNED_MEM:
            GarbageCollection.collect("GC collection invoked by checkpointer.")
            self._async_with_pinned_memory(checkpoint_id)
        elif self.async_mode == AsyncMode.ASYNC:
            GarbageCollection.collect("GC collection invoked by checkpointer.")
            self.async_future = dcp.async_save(
                self.states, checkpoint_id=checkpoint_id, process_group=self.pg
            )
            GarbageCollection.collect("GC collection invoked by checkpointer.")
        else:
            save_with_gc(self.states, checkpoint_id=checkpoint_id)
        self._purge_stale_checkpoints()

        logger.info(
            "Finished saving the checkpoint (or staging if async is enabled)"
            f"in {time.monotonic() - begin:.2f} seconds."
        )

    @torch.no_grad()
    def load(self, step: int = -1) -> bool:
        """Load the checkpoint for the given step.

        This function will load the checkpoint for the given step. If ``step`` is -1, it
        will load the latest checkpoint. If the checkpoint does not exist, it will return
        False and load nothing.

        Args:
            step (int, optional): The step to load the checkpoint for. Defaults to -1.

        Returns:
            bool: Whether the checkpoint was loaded successfully.
        """

        if not self.enable_checkpoint or not os.path.isdir(self.folder):
            return False

        if step == -1:
            step = self._find_load_step()
            if step == -1:
                return False

        checkpoint_id = self._create_checkpoint_id(step)
        if not os.path.isdir(checkpoint_id):
            return False

        logger.info(f"Loading the checkpoint at step {step}.")
        begin = time.monotonic()
        states = self._states_to_load(checkpoint_id)
        dcp.load(states, checkpoint_id=checkpoint_id)
        GarbageCollection.collect("GC collection for checkpoint loading.")
        logger.info(
            f"Finished loading the checkpoint in {time.monotonic() - begin:.2f} seconds."
        )
        return True

<<<<<<< HEAD
    @torch.no_grad()
    def save(self, curr_step: int, force: bool = False) -> None:
        """Save the checkpoint for the current step.

        This function will save the checkpoint for the current step. If ``force`` is
        true, it will save the checkpoint even if the interval has not been reached.
        This only happens when train_state.step == job_config.training.steps, or
        for initial seed checkpoint.

        Args:
            curr_step (int): The current step.
            force (bool, optional): Whether to force save the checkpoint. Defaults to False.

        Returns:
            None
        """

        if self.ft_manager:
            self._ft_save(curr_step)

        if not self._should_save(curr_step, force):
            return

        begin = time.monotonic()
        if not self.ft_manager or self.ft_manager.manager.participating_rank() == 0:
            logger.info("Saving the checkpoint (or staging if async is enabled).")
            checkpoint_id = self._create_checkpoint_id(curr_step)
            self._async_wait()
            # This GC is called for async checkpoint as it is useless to do
            # GC right after async_save -- the CPU memory is not able to be
            # freed until _async_wait()
            if force:
                self._save_last_step(curr_step)
            elif self.async_mode == AsyncMode.ASYNC_WITH_PINNED_MEM:
                GarbageCollection.collect("GC collection invoked by checkpointer.")
                self._async_with_pinned_memory(checkpoint_id)
            elif self.async_mode == AsyncMode.ASYNC:
                GarbageCollection.collect("GC collection invoked by checkpointer.")
                self.async_future = dcp.async_save(
                    self.states, checkpoint_id=checkpoint_id, process_group=self.pg
                )
                GarbageCollection.collect("GC collection invoked by checkpointer.")
            else:
                save_with_gc(self.states, checkpoint_id=checkpoint_id)
            self._purge_stale_checkpoints()

            logger.info(
                "Finished saving the checkpoint (or staging if async is enabled)"
                f"in {time.monotonic() - begin:.2f} seconds."
            )
        elif self.ft_manager:
            logger.info("Waiting for replica 0 to save checkpoint.")
            time.sleep(1)

    @torch.no_grad()
    def load(self, step: int = -1) -> bool:
        """Load the checkpoint for the given step.

        This function will load the checkpoint for the given step. If ``step`` is -1, it
        will load the latest checkpoint. If the checkpoint does not exist, it will return
        False and load nothing.

        Args:
            step (int, optional): The step to load the checkpoint for. Defaults to -1.

        Returns:
            bool: Whether the checkpoint was loaded successfully.
        """

        if self.ft_manager:
            self._ft_load()

        if not self.enable_checkpoint or not os.path.isdir(self.folder):
            return False

        if step == -1:
            step = self._find_load_step()
            if step == -1:
                return False

        checkpoint_id = self._create_checkpoint_id(step)
        if not os.path.isdir(checkpoint_id):
            return False

        logger.info(f"Loading the checkpoint at step {step}.")
        begin = time.monotonic()
        states = self._states_to_load(checkpoint_id)
        dcp.load(states, checkpoint_id=checkpoint_id)
        GarbageCollection.collect("GC collection for checkpoint loading.")
        logger.info(
            f"Finished loading the checkpoint in {time.monotonic() - begin:.2f} seconds."
        )
        return True

    def maybe_wait_for_staging(self) -> None:
        """Wait for the staging to finish if it is enabled.

        This function will wait for staging to finish. The staging is only enabled
        with ``async_checkpoint_with_pinned_memory``.
        """
        if self.enable_staging and self.staging:
            if not self.staging_stream.query():
                self.staging_stream.synchronize()
            self.staging = False

=======
    def maybe_wait_for_staging(self) -> None:
        """Wait for the staging to finish if it is enabled.

        This function will wait for staging to finish. The staging is only enabled
        with ``async_checkpoint_with_pinned_memory``.
        """
        if self.enable_staging and self.staging:
            if not self.staging_stream.query():
                begin = time.monotonic()
                self.staging_stream.synchronize()
                logger.info(
                    "Checkpointer waited staging %.2f seconds.",
                    time.monotonic() - begin,
                )
            self.staging = False

>>>>>>> 3d790cdb
            if self.sending_to_checkpoint_mp:
                # Copy the sync staging result to another process.
                def sync_func():
                    self.mp_queue_send.put_nowait(
                        (self.cpu_offload_state_dict, self.staging_id)
                    )

                # This may be a faster way to do zero-overhead checkpointing staging
                # checkpointing but we need more thorough investigation before
                # swithing to this method.
                # self.my_thread = threading.Thread(target=func).start()
<<<<<<< HEAD
                sync_func()
                self.sending_to_checkpoint_mp = False

    def _find_load_step(self, folder: str = "") -> int:
=======
                begin = time.monotonic()
                sync_func()
                logger.info(
                    "Checkpointer sent staged state_dict to another process %.2f seconds",
                    time.monotonic() - begin,
                )
                self.sending_to_checkpoint_mp = False

    def _find_load_step(self, folder: str = "") -> int:
        """Find the step to load the checkpoint for.

        Args:
            folder (str, optional): The folder to find the checkpoint for. If ``folder``
                is "", then ``self.folder`` will be used.

        Returns:
            int: The step to load the checkpoint for.
        """
>>>>>>> 3d790cdb
        folder = folder if folder else self.folder
        pattern = r"step-(\d+)"
        step_counts = []

        if not os.path.isdir(folder):
            return -1

        for filename in os.listdir(folder):
            match = re.search(pattern, filename)
            metadata_probe = os.path.join(folder, filename, ".metadata")
            if match and os.path.isfile(metadata_probe):
                step_counts.append(int(match.group(1)))
        if not step_counts:
            return -1
        return max(step_counts)

<<<<<<< HEAD
    def _ft_folder(self) -> str:
        return os.path.join(self.folder, f"ft-replicat-{self.ft_manager.replica_id}")

=======
>>>>>>> 3d790cdb
    def _create_checkpoint_id(self, step: int, folder: str = "") -> str:
        folder = folder if folder else self.folder
        return os.path.join(folder, f"step-{step}")

<<<<<<< HEAD
    def _ft_save(self, step: int) -> None:
        begin = time.monotonic()
        self._async_wait()
        checkpoint_id = self._create_checkpoint_id(step, folder=self._ft_folder())
        self.async_future = dcp.async_save(
            self.ft_states, checkpoint_id=checkpoint_id, process_group=self.pg
        )
        logger.info(f"Staging ft checkpoint took {time.monotonic() - begin} secs.")

    def _ft_load(self) -> None:
        step = self._find_load_step(folder=self._ft_folder())
        if step == -1:
            return

        begin = time.monotonic()
        logger.info(f"Loading the FT checkpoint at step {step}.")
        checkpoint_id = self._create_checkpoint_id(step, folder=self._ft_folder())
        dcp.load(self.ft_states, checkpoint_id=checkpoint_id)
        GarbageCollection.collect("GC collection for checkpoint loading.")
        logger.info(
            f"Finished loading the ft checkpoint in {time.monotonic() - begin:.2f} seconds."
        )

    def _states_to_load(self, step: int) -> Dict[str, Any]:
=======
    def _states_to_load(self, step: int) -> Dict[str, Any]:
        """Determines which states to load for the given step.

        When checkpointer determines which step of the checkpoint to load, this API is
        used to determine which states to load based on the step.

        Args:
            step (int): The step to load the checkpoint for.

        Returns:
            Dict[str, Any]: The states to load for the given step.
        """
>>>>>>> 3d790cdb
        # For the first step, we will only load the model weights.
        states = (
            {CheckpointState.MODEL: self.states[CheckpointState.MODEL]}
            if step == 0
            else self.states
        )
        states_to_load = {
            k: v for k, v in states.items() if k not in self.exclude_from_loading
        }
        for exclude_key in self.exclude_from_loading:
            if exclude_key not in states:
                raise ValueError(f"{exclude_key} not found in state_dict.")
<<<<<<< HEAD
        if self.ft_manager:
            states_to_load.pop(CheckpointState.DATALOADER)
=======
>>>>>>> 3d790cdb
        return states_to_load

    def _save_last_step(self, curr_step: int) -> None:
        # We only consider saving weights only at the end of the training. So
        # this won't affect preemption and training resume. We also only allow
        # dtype conversion when we are checkpoint model weights only and the
        # current dtype is not the same as the export dtype at the end of the training.

        if self.model_weights_only:
            # We update self.states to keep the model only.
            # After this update, self.states = {
            #      'tok_embeddings.weight':...,
            #      'layers.0.attention.wq.weight': ...
            # }.
            self.states = self.states[CheckpointState.MODEL].state_dict()

            # For now, we will manually pop the freqs_cis buffer, as we made this permanent
            # temporarily and we don't want to include it in the exported state_dict.
            # Context: https://github.com/pytorch/torchtitan/blob/main/torchtitan/models/llama/model.py#L348
            self.states.pop("freqs_cis")

            if self.export_dtype != torch.float32:
                self.states = {
                    k: v.to(self.export_dtype) for k, v in self.states.items()
                }
            logger.info(
                f"Saving a model weights only checkpoint in {self.export_dtype} "
                f"at last step, step {curr_step}."
            )
        else:
            logger.info(f"Saving a full checkpoint at last step, step {curr_step}.")

        save_with_gc(self.states, checkpoint_id=self._create_checkpoint_id(curr_step))

    def _should_save(self, curr_step: int, force: bool = False) -> bool:
        if not self.enable_checkpoint:
            return False

        if force:
            return True

        if curr_step % self.interval == 0:
            return True

        return False

    def _async_wait(self) -> None:
        if self.async_mode == AsyncMode.ASYNC_WITH_PINNED_MEM:
            logger.debug(
                f"Waiting for the background process to finish, {time.monotonic()=}.:.2f"
            )
            if not self.mp.is_alive():
                raise RuntimeError("The checkpoint background process is dead.")
            _ = self.mp_queue_recv.get()
        elif self.async_mode == AsyncMode.ASYNC:
            if self.async_future is not None:
                self.async_future.result()

    def _async_with_pinned_memory(self, checkpoint_id: str) -> None:
        self._cpu_staging(checkpoint_id)
        self.sending_to_checkpoint_mp = True

    def _cpu_staging(self, checkpoint_id: Optional[str]) -> None:
        """Offload state_dict to CPU memory"""
        state_dict = dcp.state_dict_saver._stateful_to_state_dict(self.states)
        if self.cpu_offload_state_dict is None:
            logger.debug(f"Preparing the CPU memory, {time.monotonic()=}.:.2f")
            self.cpu_offload_state_dict = _create_cpu_state_dict(
                state_dict, pin_memory=True, share_memory=True
            )

        logger.debug(f"Staging the state_dict, {time.monotonic()=}.:.2f")
        with torch.cuda.stream(self.staging_stream):
            self.cpu_offload_state_dict = _copy_state_dict(
                state_dict,
                self.cpu_offload_state_dict,
                non_blocking=True,
            )
            self.staging = True
            self.staging_id = checkpoint_id

    def _purge_stale_checkpoints(self):
<<<<<<< HEAD
        # TODO: purge stale FT checkpoints
        if self.keep_latest_k > 0:
=======
        if (
            self.keep_latest_k > 0
            and dist.get_rank() == 0
            and os.path.isdir(self.folder)
        ):
>>>>>>> 3d790cdb
            discovered_checkpoints = []
            for filename in os.listdir(self.folder):
                match = re.search(r"step-(\d+)", filename)
                path = os.path.join(self.folder, filename)
                discovered_checkpoints.append((int(match.group(1)), path))

            discovered_checkpoints.sort()
            to_delete = discovered_checkpoints[: -1 * self.keep_latest_k]

            for _, path in to_delete:
                assert self.purge_thread is not None
                self.purge_queue.put(path)<|MERGE_RESOLUTION|>--- conflicted
+++ resolved
@@ -22,11 +22,7 @@
 import torch.distributed as dist
 import torch.distributed.checkpoint as dcp
 import torch.nn as nn
-<<<<<<< HEAD
-from torch.distributed._state_dict_utils import _create_cpu_state_dict
-=======
 from torch.distributed._state_dict_utils import _copy_state_dict, _create_cpu_state_dict
->>>>>>> 3d790cdb
 from torch.distributed.checkpoint.state_dict import (
     get_model_state_dict,
     set_model_state_dict,
@@ -37,10 +33,7 @@
 
 from torchtitan.config_manager import JobConfig, TORCH_DTYPE_MAP
 
-<<<<<<< HEAD
 from torchtitan.ft import FTManager
-=======
->>>>>>> 3d790cdb
 from torchtitan.logging import init_logger, logger
 from torchtitan.optimizer import LRSchedulersContainer, OptimizersContainer
 from torchtitan.utils import GarbageCollection
@@ -231,10 +224,7 @@
         states (Dict[str, Any]): The states that need to be saved, other than the
             previous 4 components.
         job_config (JobConfig): The job config used to configure the checkpointing.
-<<<<<<< HEAD
         ft_manager (Optional[FTManager]): The FTManager from TorchFT.
-=======
->>>>>>> 3d790cdb
     """
 
     def __init__(
@@ -249,7 +239,6 @@
     ) -> None:
         ckpt_config = job_config.checkpoint
         self.enable_checkpoint = ckpt_config.enable_checkpoint
-<<<<<<< HEAD
         self.ft_manager = ft_manager
 
         if self.ft_manager:
@@ -273,21 +262,13 @@
                     self.states[k].load_state_dict(v)
 
             ft_manager.manager.set_state_dict_fns(load_state_dict, state_dict)
-=======
->>>>>>> 3d790cdb
 
         async_mode = ckpt_config.async_mode.lower()
         self.enable_staging = (
             self.enable_checkpoint and async_mode == AsyncMode.ASYNC_WITH_PINNED_MEM
-<<<<<<< HEAD
         ) or self.ft_manager
 
         if not self.enable_checkpoint and self.ft_manager is None:
-=======
-        )
-
-        if not self.enable_checkpoint:
->>>>>>> 3d790cdb
             return
 
         self.states = states
@@ -316,13 +297,7 @@
         self.folder = os.path.join(job_config.job.dump_folder, ckpt_config.folder)
         self.interval = ckpt_config.interval
         async_mode = ckpt_config.async_mode.lower()
-<<<<<<< HEAD
         if async_mode == AsyncMode.ASYNC or self.ft_manager:
-            self.pg = dist.new_group(backend="gloo")
-
-        self.keep_latest_k = ckpt_config.keep_latest_k
-=======
-        if async_mode == AsyncMode.ASYNC:
             self.pg = dist.new_group(backend="gloo")
 
         self.keep_latest_k = ckpt_config.keep_latest_k
@@ -340,7 +315,6 @@
         else:
             self.purge_thread = None
 
->>>>>>> 3d790cdb
         self.model_weights_only = ckpt_config.model_weights_only
         self.export_dtype = TORCH_DTYPE_MAP[ckpt_config.export_dtype]
         self.exclude_from_loading = ckpt_config.exclude_from_loading
@@ -380,91 +354,6 @@
             self.purge_queue.put(Terminate())
             self.purge_thread.join()
 
-    @torch.no_grad()
-    def save(self, curr_step: int, force: bool = False) -> None:
-        """Save the checkpoint for the current step.
-
-        This function will save the checkpoint for the current step. If ``force`` is
-        true, it will save the checkpoint even if the interval has not been reached.
-        This only happens when train_state.step == job_config.training.steps, or
-        for initial seed checkpoint.
-
-        Args:
-            curr_step (int): The current step.
-            force (bool, optional): Whether to force save the checkpoint. Defaults to False.
-
-        Returns:
-            None
-        """
-
-        if not self._should_save(curr_step, force):
-            return
-
-        begin = time.monotonic()
-        logger.info("Saving the checkpoint (or staging if async is enabled).")
-        checkpoint_id = self._create_checkpoint_id(curr_step)
-        self._async_wait()
-        # This GC is called for async checkpoint as it is useless to do
-        # GC right after async_save -- the CPU memory is not able to be
-        # freed until _async_wait()
-        if force:
-            self._save_last_step(curr_step)
-        elif self.async_mode == AsyncMode.ASYNC_WITH_PINNED_MEM:
-            GarbageCollection.collect("GC collection invoked by checkpointer.")
-            self._async_with_pinned_memory(checkpoint_id)
-        elif self.async_mode == AsyncMode.ASYNC:
-            GarbageCollection.collect("GC collection invoked by checkpointer.")
-            self.async_future = dcp.async_save(
-                self.states, checkpoint_id=checkpoint_id, process_group=self.pg
-            )
-            GarbageCollection.collect("GC collection invoked by checkpointer.")
-        else:
-            save_with_gc(self.states, checkpoint_id=checkpoint_id)
-        self._purge_stale_checkpoints()
-
-        logger.info(
-            "Finished saving the checkpoint (or staging if async is enabled)"
-            f"in {time.monotonic() - begin:.2f} seconds."
-        )
-
-    @torch.no_grad()
-    def load(self, step: int = -1) -> bool:
-        """Load the checkpoint for the given step.
-
-        This function will load the checkpoint for the given step. If ``step`` is -1, it
-        will load the latest checkpoint. If the checkpoint does not exist, it will return
-        False and load nothing.
-
-        Args:
-            step (int, optional): The step to load the checkpoint for. Defaults to -1.
-
-        Returns:
-            bool: Whether the checkpoint was loaded successfully.
-        """
-
-        if not self.enable_checkpoint or not os.path.isdir(self.folder):
-            return False
-
-        if step == -1:
-            step = self._find_load_step()
-            if step == -1:
-                return False
-
-        checkpoint_id = self._create_checkpoint_id(step)
-        if not os.path.isdir(checkpoint_id):
-            return False
-
-        logger.info(f"Loading the checkpoint at step {step}.")
-        begin = time.monotonic()
-        states = self._states_to_load(checkpoint_id)
-        dcp.load(states, checkpoint_id=checkpoint_id)
-        GarbageCollection.collect("GC collection for checkpoint loading.")
-        logger.info(
-            f"Finished loading the checkpoint in {time.monotonic() - begin:.2f} seconds."
-        )
-        return True
-
-<<<<<<< HEAD
     @torch.no_grad()
     def save(self, curr_step: int, force: bool = False) -> None:
         """Save the checkpoint for the current step.
@@ -567,18 +456,6 @@
         """
         if self.enable_staging and self.staging:
             if not self.staging_stream.query():
-                self.staging_stream.synchronize()
-            self.staging = False
-
-=======
-    def maybe_wait_for_staging(self) -> None:
-        """Wait for the staging to finish if it is enabled.
-
-        This function will wait for staging to finish. The staging is only enabled
-        with ``async_checkpoint_with_pinned_memory``.
-        """
-        if self.enable_staging and self.staging:
-            if not self.staging_stream.query():
                 begin = time.monotonic()
                 self.staging_stream.synchronize()
                 logger.info(
@@ -587,7 +464,6 @@
                 )
             self.staging = False
 
->>>>>>> 3d790cdb
             if self.sending_to_checkpoint_mp:
                 # Copy the sync staging result to another process.
                 def sync_func():
@@ -599,12 +475,6 @@
                 # checkpointing but we need more thorough investigation before
                 # swithing to this method.
                 # self.my_thread = threading.Thread(target=func).start()
-<<<<<<< HEAD
-                sync_func()
-                self.sending_to_checkpoint_mp = False
-
-    def _find_load_step(self, folder: str = "") -> int:
-=======
                 begin = time.monotonic()
                 sync_func()
                 logger.info(
@@ -623,7 +493,6 @@
         Returns:
             int: The step to load the checkpoint for.
         """
->>>>>>> 3d790cdb
         folder = folder if folder else self.folder
         pattern = r"step-(\d+)"
         step_counts = []
@@ -640,17 +509,13 @@
             return -1
         return max(step_counts)
 
-<<<<<<< HEAD
     def _ft_folder(self) -> str:
         return os.path.join(self.folder, f"ft-replicat-{self.ft_manager.replica_id}")
 
-=======
->>>>>>> 3d790cdb
     def _create_checkpoint_id(self, step: int, folder: str = "") -> str:
         folder = folder if folder else self.folder
         return os.path.join(folder, f"step-{step}")
 
-<<<<<<< HEAD
     def _ft_save(self, step: int) -> None:
         begin = time.monotonic()
         self._async_wait()
@@ -675,8 +540,6 @@
         )
 
     def _states_to_load(self, step: int) -> Dict[str, Any]:
-=======
-    def _states_to_load(self, step: int) -> Dict[str, Any]:
         """Determines which states to load for the given step.
 
         When checkpointer determines which step of the checkpoint to load, this API is
@@ -688,7 +551,6 @@
         Returns:
             Dict[str, Any]: The states to load for the given step.
         """
->>>>>>> 3d790cdb
         # For the first step, we will only load the model weights.
         states = (
             {CheckpointState.MODEL: self.states[CheckpointState.MODEL]}
@@ -701,11 +563,8 @@
         for exclude_key in self.exclude_from_loading:
             if exclude_key not in states:
                 raise ValueError(f"{exclude_key} not found in state_dict.")
-<<<<<<< HEAD
         if self.ft_manager:
             states_to_load.pop(CheckpointState.DATALOADER)
-=======
->>>>>>> 3d790cdb
         return states_to_load
 
     def _save_last_step(self, curr_step: int) -> None:
@@ -788,16 +647,12 @@
             self.staging_id = checkpoint_id
 
     def _purge_stale_checkpoints(self):
-<<<<<<< HEAD
-        # TODO: purge stale FT checkpoints
-        if self.keep_latest_k > 0:
-=======
         if (
             self.keep_latest_k > 0
+            and self.ft_manager.manager.participating_rank() == 0
             and dist.get_rank() == 0
             and os.path.isdir(self.folder)
         ):
->>>>>>> 3d790cdb
             discovered_checkpoints = []
             for filename in os.listdir(self.folder):
                 match = re.search(r"step-(\d+)", filename)

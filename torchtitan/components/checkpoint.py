--- conflicted
+++ resolved
@@ -224,10 +224,7 @@
                     self.states[k].load_state_dict(v)
 
             self.ft_manager.set_state_dict_fns(load_state_dict, state_dict)
-<<<<<<< HEAD
         if hasattr(job_config, "fault_tolerance"):
-=======
->>>>>>> beb29a1c
             self.ft_replica_id = job_config.fault_tolerance.replica_id
 
         async_mode = ckpt_config.async_mode.lower()

# Copyright (c) Meta Platforms, Inc. and affiliates.
# All rights reserved.
#
# This source code is licensed under the BSD-style license found in the
# LICENSE file in the root directory of this source tree.

import os
from collections import namedtuple
from datetime import datetime
from typing import Any, Dict, Optional, Union

import torch
from torch.utils.tensorboard import SummaryWriter
from torchtitan.config_manager import JobConfig
from torchtitan.logging import logger
from torchtitan.parallelisms import ParallelDims
from torchtitan.utils import device_module, device_type

# named tuple for passing device memory stats for logging
DeviceMemStats = namedtuple(
    "DeviceMemStats",
    [
        "max_active_gib",
        "max_active_pct",
        "max_reserved_gib",
        "max_reserved_pct",
        "num_alloc_retries",
        "num_ooms",
    ],
)


class DeviceMemoryMonitor:
    def __init__(self):
        """Initialize monitor using the current device context."""
        # Get the current device from the CUDA context
        # Otherwise this will OOM in case someone else is running on GPU:0
        self.device = torch.cuda.current_device()
        self.device_obj = torch.device(f"cuda:{self.device}")
        self.device_name = torch.cuda.get_device_name(self.device)
        self.device_capacity = torch.cuda.get_device_properties(
            self.device
        ).total_memory
        self.device_capacity_gib = self._to_gib(self.device_capacity)

        torch.cuda.reset_peak_memory_stats(self.device)
        torch.cuda.empty_cache()

    def _to_gib(self, memory_in_bytes):
        # NOTE: GiB (gibibyte) is 1024, vs GB is 1000
        _gib_in_bytes = 1024 * 1024 * 1024
        memory_in_gib = memory_in_bytes / _gib_in_bytes
        return memory_in_gib

    def _to_pct(self, memory):
        return 100 * memory / self.device_capacity

    def get_peak_stats(self):
        device_info = torch.cuda.memory_stats(self.device)

        max_active = device_info["active_bytes.all.peak"]
        max_active_gib = self._to_gib(max_active)
        max_active_pct = self._to_pct(max_active)

        max_reserved = device_info["reserved_bytes.all.peak"]
        max_reserved_gib = self._to_gib(max_reserved)
        max_reserved_pct = self._to_pct(max_reserved)

        num_retries = device_info["num_alloc_retries"]
        num_ooms = device_info["num_ooms"]

        if num_retries > 0:
            logger.warning(
<<<<<<< HEAD
                f"{num_retries} CUDA memory allocation retries on device {self.device}."
            )
        if num_ooms > 0:
            logger.warning(
                f"{num_ooms} CUDA OOM errors thrown on device {self.device}."
            )
=======
                f"{num_retries} {device_type.upper()} memory allocation retries."
            )
        if num_ooms > 0:
            logger.warning(f"{num_ooms} {device_type.upper()} OOM errors thrown.")
>>>>>>> 3e3909a0

        return DeviceMemStats(
            max_active_gib,
            max_active_pct,
            max_reserved_gib,
            max_reserved_pct,
            num_retries,
            num_ooms,
        )

    def reset_peak_stats(self):
        torch.cuda.reset_peak_memory_stats(self.device)


def build_device_memory_monitor():
    device_memory_monitor = DeviceMemoryMonitor()
    logger.info(
<<<<<<< HEAD
        f"CUDA capacity: {device_memory_monitor.device_name} (device {device_memory_monitor.device}) "
=======
        f"{device_type.upper()} capacity: {device_memory_monitor.device_name} ({device_memory_monitor.device_index}) "
>>>>>>> 3e3909a0
        f"with {device_memory_monitor.device_capacity_gib:.2f}GiB memory"
    )
    return device_memory_monitor


class DummyLogger:
    """Logger that does nothing, used when logging is disabled."""

    def log(self, metrics: Dict[str, Any], step: int) -> None:
        pass

    def close(self) -> None:
        pass


class TensorBoardLogger:
    """Logger implementation for TensorBoard."""

    def __init__(self, log_dir: str, tag: Optional[str] = None):
        self.tag = tag
        self.writer = SummaryWriter(log_dir, max_queue=1000)
        logger.info(f"TensorBoard logging enabled. Logs will be saved at {log_dir}")

    def log(self, metrics: Dict[str, Any], step: int) -> None:
        for k, v in metrics.items():
            tag = k if self.tag is None else f"{self.tag}/{k}"
            self.writer.add_scalar(tag, v, step)

    def close(self) -> None:
        self.writer.close()


class WandBLogger:
    """Logger implementation for Weights & Biases."""

    def __init__(self, log_dir: str, tag: Optional[str] = None):
        # Import wandb here to avoid startup import
        import wandb

        self.wandb = wandb
        self.tag = tag

        self.wandb.init(
            project="torchtitan",
            dir=log_dir,
        )
        logger.debug("WandB logging enabled")

    def log(self, metrics: Dict[str, Any], step: int) -> None:
        wandb_metrics = {
            (k if self.tag is None else f"{self.tag}/{k}"): v
            for k, v in metrics.items()
        }
        wandb_metrics["step"] = step
        self.wandb.log(wandb_metrics)

    def close(self) -> None:
        if self.wandb.run is not None:
            self.wandb.finish()


def _get_metrics_rank(parallel_dims: ParallelDims) -> int:
    """
    Returns global rank 0 in non-pipeline-parallel configs, and returns the global
    rank of the 0th rank in the last pipeline stage when pipeline parallelism is enabled.
    """
    if parallel_dims.pp_enabled:
        world_size = parallel_dims.world_size
        pp_size = parallel_dims.pp
        metrics_log_rank = (world_size // pp_size) * (pp_size - 1)
    else:
        metrics_log_rank = 0
    return metrics_log_rank


def build_metric_logger(
    job_config: JobConfig, parallel_dims: ParallelDims, tag: Optional[str] = None
) -> Union[DummyLogger, TensorBoardLogger, WandBLogger]:
    """
    Build an appropriate metric logger based on configuration.
    """
    metrics_config = job_config.metrics

    # Log initial config state
    logger.info(
        f"Building logger with config: wandb={metrics_config.enable_wandb}, "
        f"tensorboard={metrics_config.enable_tensorboard}"
    )

    # Check if any logging backend is enabled
    has_logging_enabled = (
        metrics_config.enable_tensorboard or metrics_config.enable_wandb
    )

    # Determine if this rank should log
    should_log = has_logging_enabled
    if metrics_config.rank_0_only and should_log:
        metrics_rank = _get_metrics_rank(parallel_dims)
        should_log = torch.distributed.get_rank() == metrics_rank

    logger.info(
        f"Logging decision: has_logging_enabled={has_logging_enabled}, should_log={should_log}"
    )

    if not should_log:
        logger.info("Returning DummyLogger due to should_log=False")
        return DummyLogger()

    # Setup logging directory
    dump_dir = job_config.job.dump_folder
    base_log_dir = os.path.join(
        dump_dir, metrics_config.save_tb_folder, datetime.now().strftime("%Y%m%d-%H%M")
    )

    if not metrics_config.rank_0_only:
        base_log_dir = os.path.join(
            base_log_dir, f"rank_{torch.distributed.get_rank()}"
        )

    # Create loggers in priority order
    if metrics_config.enable_wandb:
        logger.info("Attempting to create WandB logger")
        try:
            return WandBLogger(base_log_dir, tag)
        except Exception as e:
            logger.error(f"Failed to create WandB logger: {e}")

    if metrics_config.enable_tensorboard:
        logger.info("Creating TensorBoard logger")
        return TensorBoardLogger(base_log_dir, tag)

    logger.info("No loggers enabled, returning DummyLogger")
    return DummyLogger()<|MERGE_RESOLUTION|>--- conflicted
+++ resolved
@@ -71,19 +71,10 @@
 
         if num_retries > 0:
             logger.warning(
-<<<<<<< HEAD
-                f"{num_retries} CUDA memory allocation retries on device {self.device}."
-            )
-        if num_ooms > 0:
-            logger.warning(
-                f"{num_ooms} CUDA OOM errors thrown on device {self.device}."
-            )
-=======
                 f"{num_retries} {device_type.upper()} memory allocation retries."
             )
         if num_ooms > 0:
             logger.warning(f"{num_ooms} {device_type.upper()} OOM errors thrown.")
->>>>>>> 3e3909a0
 
         return DeviceMemStats(
             max_active_gib,
@@ -101,11 +92,7 @@
 def build_device_memory_monitor():
     device_memory_monitor = DeviceMemoryMonitor()
     logger.info(
-<<<<<<< HEAD
-        f"CUDA capacity: {device_memory_monitor.device_name} (device {device_memory_monitor.device}) "
-=======
         f"{device_type.upper()} capacity: {device_memory_monitor.device_name} ({device_memory_monitor.device_index}) "
->>>>>>> 3e3909a0
         f"with {device_memory_monitor.device_capacity_gib:.2f}GiB memory"
     )
     return device_memory_monitor

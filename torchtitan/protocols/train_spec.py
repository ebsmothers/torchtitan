# Copyright (c) Meta Platforms, Inc. and affiliates.
# All rights reserved.
#
# This source code is licensed under the BSD-style license found in the
# LICENSE file in the root directory of this source tree.
#
# Copyright (c) Meta Platforms, Inc. All Rights Reserved.

from abc import abstractmethod
from collections.abc import Callable
from dataclasses import dataclass
from typing import Optional, Protocol, TypeAlias

import torch
import torch.nn as nn
from torch.distributed.pipelining.schedules import _PipelineSchedule

from torchtitan.components.dataloader import BaseDataLoader
from torchtitan.components.ft import FTManager
from torchtitan.components.loss import LossFunction
from torchtitan.components.lr_scheduler import LRSchedulersContainer
from torchtitan.components.metrics import MetricsProcessor
from torchtitan.components.optimizer import OptimizersContainer
from torchtitan.components.tokenizer import BaseTokenizer
from torchtitan.components.validate import BaseValidator
from torchtitan.config_manager import JobConfig
from torchtitan.distributed import ParallelDims


@dataclass
class BaseModelArgs:
    """All ModelArgs should inherit from this class.

    The only usage of this class is type checking but allows us to extend common
    arguments to all models in the future.
    """

    _enforced: str = "This field is used to enforce all fields have defaults."

    @abstractmethod
    def update_from_config(
        self, job_config: JobConfig, tokenizer: BaseTokenizer
    ) -> None:
        pass

    @abstractmethod
    def get_nparams_and_flops(
        self, model: nn.Module, seq_len: int
    ) -> tuple[int, float]:
        pass


class ModelProtocol(Protocol):
    """Defines the interface for a model class.

    This is used to enforce that all model classes have some methods that are
    required by the trainer.
    """

    def __init__(self, model_args: BaseModelArgs) -> None:
        pass

    @abstractmethod
    def init_weights(self, buffer_device: torch.device | None = None) -> None:
        """Initialize model weights.

        Args:
            buffer_device: Optional device to place buffers on during initialization.
        """
        pass


ParallelizeFunction: TypeAlias = Callable[..., nn.Module]
PipeliningFunction: TypeAlias = Callable[
    ..., tuple[_PipelineSchedule, list[nn.Module], bool, bool]
]
DataLoaderBuilder: TypeAlias = Callable[..., BaseDataLoader]
TokenizerBuilder: TypeAlias = Callable[..., BaseTokenizer]
MetricsProcessorBuilder: TypeAlias = Callable[..., MetricsProcessor]
OptimizersBuilder: TypeAlias = Callable[
<<<<<<< HEAD
    [list[nn.Module], JobConfig, ParallelDims, Optional[FTManager]],
=======
    [list[nn.Module], JobConfig, ParallelDims, FTManager | None],
>>>>>>> d69a7378
    OptimizersContainer,
]
LRSchedulersBuilder: TypeAlias = Callable[
    [OptimizersContainer, JobConfig], LRSchedulersContainer
]
LossFunctionBuilder: TypeAlias = Callable[..., LossFunction]
ValidatorBuilder: TypeAlias = Callable[..., BaseValidator]


@dataclass
class TrainSpec:
    name: str
    model_cls: type[ModelProtocol]
    model_args: dict[str, BaseModelArgs]
    parallelize_fn: ParallelizeFunction
    pipelining_fn: PipeliningFunction | None
    build_optimizers_fn: OptimizersBuilder
    build_lr_schedulers_fn: LRSchedulersBuilder
    build_dataloader_fn: DataLoaderBuilder
    build_tokenizer_fn: TokenizerBuilder | None
    build_loss_fn: LossFunctionBuilder
    build_validator_fn: ValidatorBuilder | None = None
    build_metrics_processor_fn: MetricsProcessorBuilder | None = None


_train_specs = {}


def register_train_spec(train_spec: TrainSpec) -> None:
    global _train_specs
    if train_spec.name in _train_specs:
        raise ValueError(f"Model {train_spec.name} is already registered.")

    _train_specs[train_spec.name] = train_spec


def get_train_spec(name: str) -> TrainSpec:
    global _train_specs
    if name not in _train_specs:
        raise ValueError(f"Model {name} is not registered.")
    return _train_specs[name]


def apply_to_train_specs(func: Callable[[TrainSpec], TrainSpec]) -> None:
    global _train_specs
    for name, train_spec in _train_specs.items():
        _train_specs[name] = func(train_spec)<|MERGE_RESOLUTION|>--- conflicted
+++ resolved
@@ -9,7 +9,7 @@
 from abc import abstractmethod
 from collections.abc import Callable
 from dataclasses import dataclass
-from typing import Optional, Protocol, TypeAlias
+from typing import Protocol, TypeAlias
 
 import torch
 import torch.nn as nn
@@ -78,11 +78,7 @@
 TokenizerBuilder: TypeAlias = Callable[..., BaseTokenizer]
 MetricsProcessorBuilder: TypeAlias = Callable[..., MetricsProcessor]
 OptimizersBuilder: TypeAlias = Callable[
-<<<<<<< HEAD
-    [list[nn.Module], JobConfig, ParallelDims, Optional[FTManager]],
-=======
     [list[nn.Module], JobConfig, ParallelDims, FTManager | None],
->>>>>>> d69a7378
     OptimizersContainer,
 ]
 LRSchedulersBuilder: TypeAlias = Callable[

# Copyright (c) Meta Platforms, Inc. and affiliates.
# All rights reserved.
#
# This source code is licensed under the BSD-style license found in the
# LICENSE file in the root directory of this source tree.

import os
import time
from datetime import timedelta

import torch

from torch.distributed.elastic.multiprocessing.errors import record

from torchtitan import utils
from torchtitan.checkpoint import CheckpointManager, TrainState
from torchtitan.config_manager import JobConfig
from torchtitan.datasets import build_hf_data_loader, build_tokenizer
from torchtitan.float8 import Float8Handler
from torchtitan.ft import init_ft_manager, set_ft_state_dict_fns
from torchtitan.logging import init_logger, logger
from torchtitan.metrics import build_device_memory_monitor, build_metric_logger
from torchtitan.models import model_name_to_cls, model_name_to_tokenizer, models_config
from torchtitan.optimizer import build_lr_schedulers, build_optimizers
from torchtitan.parallelisms import (
    models_parallelize_fns,
    models_pipelining_fns,
    ParallelDims,
)
from torchtitan.profiling import maybe_enable_memory_snapshot, maybe_enable_profiling
from torchtitan.utils import device_module, device_type


# Enable debug tracing on failure: https://pytorch.org/docs/stable/elastic/errors.html
@record
def main(job_config: JobConfig):
    init_logger()
    logger.info(f"Starting job: {job_config.job.description}")

    if job_config.job.print_args:
        logger.info(f"Running with args: {job_config.to_dict()}")

    # used for colorful printing
    color = utils.NoColor if job_config.metrics.disable_color_printing else utils.Color

    # take control of garbage collection to avoid stragglers
    gc_handler = utils.GarbageCollection(gc_freq=job_config.training.gc_freq)

    device = torch.device(f"{device_type}:{int(os.environ['LOCAL_RANK'])}")
    device_module.set_device(device)
    ft_manager = init_ft_manager(job_config)

    # init distributed
    world_size = int(os.environ["WORLD_SIZE"])
    parallel_dims = ParallelDims(
        dp_shard=job_config.training.data_parallel_shard_degree,
        dp_replicate=job_config.training.data_parallel_replicate_degree,
        cp=job_config.experimental.context_parallel_degree,
        tp=job_config.training.tensor_parallel_degree,
        pp=job_config.experimental.pipeline_parallel_degree,
        world_size=world_size,
        enable_loss_parallel=not job_config.training.disable_loss_parallel,
        ft_manager=ft_manager,
    )
    utils.init_distributed(job_config)
    # initialize device memory monitor and get peak flops for MFU calculation
    device_memory_monitor = build_device_memory_monitor()
    gpu_peak_flops = utils.get_peak_flops(device_memory_monitor.device_name)
    logger.info(f"Peak FLOPS used for computing MFU: {gpu_peak_flops:.3e}")

    # build meshes
    world_mesh = parallel_dims.build_mesh(device_type=device_type)
    if parallel_dims.dp_enabled:
        dp_mesh = world_mesh["dp"]
        dp_degree, dp_rank = dp_mesh.size(), dp_mesh.get_local_rank()
    else:
        dp_degree, dp_rank = 1, 0

    if parallel_dims.pp_enabled:
        pp_mesh = world_mesh["pp"]

    # Set random seed, and maybe enable deterministic mode (mainly for debugging, expect perf loss)
    utils.set_determinism(
        world_mesh, device, job_config.training.seed, job_config.training.deterministic
    )
    model_name = job_config.model.name

    # build tokenizer
    tokenizer_type = model_name_to_tokenizer[model_name]
    tokenizer = build_tokenizer(tokenizer_type, job_config.model.tokenizer_path)
    # build dataloader
    data_loader = build_hf_data_loader(
        job_config.training.dataset,
        job_config.training.dataset_path,
        tokenizer,
        job_config.training.batch_size,
        job_config.training.seq_len,
        dp_degree,
        dp_rank,
    )

    # build model (using meta init)
    model_cls = model_name_to_cls[model_name]
    model_config = models_config[model_name][job_config.model.flavor]
    # set the model configs from training inputs:
    # 1. norm type to decide which norm layer to use
    # 2. vocab size from tokenizer
    # 3. max_seq_len base on inputs
    model_config.norm_type = job_config.model.norm_type
    model_config.vocab_size = tokenizer.n_words
    model_config.max_seq_len = job_config.training.seq_len

    logger.info(f"Building {model_name} {job_config.model.flavor} with {model_config}")
    with torch.device("meta"):
        model = model_cls.from_model_args(model_config)

    # a no-op hander if float8 is not enabled
    float8_handler = Float8Handler(job_config, parallel_dims)
    # swap to Float8Linear based on float8 configs
    float8_handler.convert_to_float8_training(model)

    # log model size
    model_param_count = utils.get_num_params(model)
    num_flop_per_token = utils.get_num_flop_per_token(
        utils.get_num_params(model, exclude_embedding=True),
        model_config,
        job_config.training.seq_len,
    )
    logger.info(
        f"{color.blue}Model {model_name} {job_config.model.flavor} "
        f"{color.red}size: {model_param_count:,} total parameters{color.reset}"
    )

    # loss function to be shared by Pipeline Parallel and SPMD training
    def loss_fn(pred, labels):
        return torch.nn.functional.cross_entropy(
            pred.flatten(0, 1).float(), labels.flatten(0, 1)
        )

    # TODO: compiling loss function causes CUDA errors, turning off for now
    # if job_config.training.compile:
    #     loss_fn = torch.compile(loss_fn)

    # move sharded model to CPU/GPU and initialize weights via DTensor
    if job_config.checkpoint.create_seed_checkpoint:
        init_device = "cpu"
        buffer_device = None
    elif job_config.training.enable_cpu_offload:
        init_device = "cpu"
        buffer_device = device_type
    else:
        init_device = device_type
        buffer_device = None

    # apply parallelisms and initialization
    if parallel_dims.pp_enabled:
        # apply PT-D Pipeline Parallel
        pp_schedule, model_parts = models_pipelining_fns[model_name](
            model, pp_mesh, parallel_dims, job_config, device, model_config, loss_fn
        )
        # when PP is enabled, `model` obj is no longer used after this point,
        # model_parts is used instead
        del model

        # For PP with looped schedules, each item in model_parts is one stage-model-chunk.
        # We need to iterate through model_parts to apply SPMD parallelisms, compilation,
        # optimizer, and checkpointing
        for m in model_parts:
            # apply SPMD-style PT-D techniques
            models_parallelize_fns[model_name](m, world_mesh, parallel_dims, job_config)
            m.to_empty(device=init_device)
            with torch.no_grad():
                m.init_weights(buffer_device=buffer_device)
            m.train()
    else:
        # apply PT-D Tensor Parallel, activation checkpointing, torch.compile, Data Parallel
        models_parallelize_fns[model_name](model, world_mesh, parallel_dims, job_config)
        model.to_empty(device=init_device)
        with torch.no_grad():
            model.init_weights(buffer_device=buffer_device)
        model.train()

        model_parts = [model]

    device_mem_stats = device_memory_monitor.get_peak_stats()
    logger.info(
        f"{device_type.upper()} memory usage for model: "
        f"{device_mem_stats.max_reserved_gib:.2f}GiB"
        f"({device_mem_stats.max_reserved_pct:.2f}%)"
    )

    # build optimizer after applying parallelisms to the model
    optimizers = build_optimizers(model_parts, job_config, ft_manager)
    lr_schedulers = build_lr_schedulers(optimizers.optimizers, job_config)

    train_state = TrainState()

    # load initial checkpoint
    checkpoint = CheckpointManager(
        dataloader=data_loader,
        model_parts=model_parts,
        optimizers=optimizers,
        lr_schedulers=lr_schedulers,
        states={"train_state": train_state},
        job_config=job_config,
        ft_manager=ft_manager,
    )
    set_ft_state_dict_fns(ft_manager, checkpoint)

    if job_config.checkpoint.create_seed_checkpoint:
        assert (
            world_size == 1
        ), "Must create seed checkpoint using a single device, to disable sharding"
        assert (
            job_config.checkpoint.enable_checkpoint
        ), "Must enable checkpointing when creating a seed checkpoint"
        checkpoint.save(curr_step=0, force=True)
        logger.info("Created seed checkpoint")
        return

    checkpoint.load(step=job_config.checkpoint.load_step)
    metric_logger = build_metric_logger(job_config, parallel_dims)

    # plot losses loaded from checkpoint (if any) to TensorBoard
    # NOTE: Loss info after the last log step before checkpoint saving will not be ploted.
    #       This can be avoided by setting checkpoint.interval to be a multiple of metrics.log_freq
    if train_state.step > 0:
        for idx, step in enumerate(train_state.log_steps):
            metrics = {
                "loss_metrics/global_avg_loss": train_state.global_avg_losses[idx],
                "loss_metrics/global_max_loss": train_state.global_max_losses[idx],
            }
            metric_logger.log(metrics, step=step)

    data_iterator = iter(data_loader)

    train_context = utils.get_train_context(
        parallel_dims.loss_parallel_enabled,
        job_config.experimental.enable_compiled_autograd,
    )

    # variables used to keep info for metrics logging
    ntokens_since_last_log = 0
    data_loading_times = []
    time_last_log = time.perf_counter()
    device_memory_monitor.reset_peak_stats()

    checkpoint.reset()

    # train loop
    logger.info(
        f"Training starts at step {train_state.step + 1}, "
        f"with local batch size {job_config.training.batch_size}, "
        f"global batch size {job_config.training.batch_size * dp_degree}, "
        f"sequence length {job_config.training.seq_len}, "
        f"total steps {job_config.training.steps} "
        f"(warmup {job_config.training.warmup_steps})"
    )
    with maybe_enable_profiling(
        job_config, global_step=train_state.step
    ) as torch_profiler, maybe_enable_memory_snapshot(
        job_config, global_step=train_state.step
    ) as memory_profiler:
        while train_state.step < job_config.training.steps:
            train_state.step += 1
            gc_handler.run(train_state.step)

            # get batch
            data_load_start = time.perf_counter()
            batch = next(data_iterator)
            input_ids, labels = batch
            ntokens_since_last_log += labels.numel()
            data_loading_times.append(time.perf_counter() - data_load_start)

            input_ids = input_ids.to(device_type)
            labels = labels.to(device_type)
            optimizers.zero_grad()

            # apply context parallelism if cp is enabled
            # ensure CP handles the separate freqs_cis buffer for each pp stage
            optional_context_parallel_ctx = (
                utils.create_context_parallel_ctx(
                    cp_mesh=world_mesh["cp"],
                    cp_buffers=[input_ids, labels] + [m.freqs_cis for m in model_parts],
                    cp_seq_dims=[1, 1] + [0 for _ in model_parts],
                    cp_no_restore_buffers={input_ids, labels},
                    cp_rotate_method=job_config.experimental.context_parallel_rotate_method,
                )
                if parallel_dims.cp_enabled
                else None
            )

            if parallel_dims.pp_enabled:
                # Pipeline Parallel forward / backward inside step() call
                is_last_stage = pp_mesh.get_local_rank() == pp_mesh.size() - 1

                with train_context(optional_context_parallel_ctx):
                    if pp_mesh.get_local_rank() == 0:
                        pp_schedule.step(input_ids)
                    elif is_last_stage:
                        losses = []
                        pp_schedule.step(target=labels, losses=losses)
                    else:
                        pp_schedule.step()

                # accumulate losses across pipeline microbatches
                # TODO: PP+FSDP unexpectedly puts the loss back to the CPU
                loss = (
                    torch.mean(torch.stack(losses)).to(device)
                    if is_last_stage
                    else torch.tensor([-1.0], device=device)
                )
            else:
                # Non-PP forward / backward
                with train_context(optional_context_parallel_ctx):
                    pred = model(input_ids)
                    loss = loss_fn(pred, labels)
                    # pred.shape=(bs, seq_len, vocab_size)
                    # need to free to before bwd to avoid peaking memory
                    del pred
                    loss.backward()

            # clip gradients
            utils.clip_grad_norm_(
                [p for m in model_parts for p in m.parameters()],
                job_config.training.max_norm,
                foreach=True,
                pp_mesh=pp_mesh if parallel_dims.pp_enabled else None,
            )

<<<<<<< HEAD
            # TODO(torchft): fix this
            # sync float8 amaxes and scales
            # float8_handler.sync_float8_amax_and_scale_history(model_parts)

=======
>>>>>>> dc089a57
            # optimizer step
            checkpoint.maybe_wait_for_staging()
            optimizers.step()
            lr_schedulers.step()

            # calculate float8 dynamic amax/scale for all-parameter for FSDP2
            # it issues a single all-reduce for all parameters at once for better performance
            # float8_handler.precompute_float8_dynamic_scale_for_fsdp(model_parts)

            # log metrics
            if (
                train_state.step == 1
                or train_state.step % job_config.metrics.log_freq == 0
            ):
                if (
                    parallel_dims.dp_replicate_enabled
                    or parallel_dims.dp_shard_enabled
                    or parallel_dims.cp_enabled
                ):
                    loss = loss.detach()
                    global_avg_loss, global_max_loss = (
                        utils.dist_mean(loss, world_mesh["dp_cp"]),
                        utils.dist_max(loss, world_mesh["dp_cp"]),
                    )
                else:
                    global_avg_loss = global_max_loss = loss.item()

                # update train state
                train_state.log_steps.append(train_state.step)
                train_state.global_avg_losses.append(global_avg_loss)
                train_state.global_max_losses.append(global_max_loss)

                time_delta = time.perf_counter() - time_last_log

                # tokens per second per device, abbreviated as tps
                tps = ntokens_since_last_log / (
                    time_delta * parallel_dims.non_data_parallel_size
                )
                # model FLOPS utilization
                # For its definition and calculation, please refer to the PaLM paper:
                # https://arxiv.org/abs/2204.02311
                mfu = 100 * num_flop_per_token * tps / gpu_peak_flops

                time_end_to_end = time_delta / job_config.metrics.log_freq
                time_data_loading = sum(data_loading_times) / len(data_loading_times)
                time_data_loading_pct = 100 * sum(data_loading_times) / time_delta

                device_mem_stats = device_memory_monitor.get_peak_stats()

                metrics = {
                    "loss_metrics/global_avg_loss": global_avg_loss,
                    "loss_metrics/global_max_loss": global_max_loss,
                    "throughput(tps)": tps,
                    "mfu(%)": mfu,
                    "time_metrics/end_to_end(s)": time_end_to_end,
                    "time_metrics/data_loading(s)": time_data_loading,
                    "time_metrics/data_loading(%)": time_data_loading_pct,
                    "memory/max_active(GiB)": device_mem_stats.max_active_gib,
                    "memory/max_active(%)": device_mem_stats.max_active_pct,
                    "memory/max_reserved(GiB)": device_mem_stats.max_reserved_gib,
                    "memory/max_reserved(%)": device_mem_stats.max_reserved_pct,
                    "memory/num_alloc_retries": device_mem_stats.num_alloc_retries,
                    "memory/num_ooms": device_mem_stats.num_ooms,
                }
                metric_logger.log(metrics, step=train_state.step)

                logger.info(
                    f"{color.cyan}step: {train_state.step:2}  "
                    f"{color.green}loss: {global_avg_loss:7.4f}  "
                    f"{color.yellow}memory: {device_mem_stats.max_reserved_gib:5.2f}GiB"
                    f"({device_mem_stats.max_reserved_pct:.2f}%)  "
                    f"{color.blue}tps: {round(tps):,}  "
                    f"{color.magenta}mfu: {mfu:.2f}%{color.reset}"
                )

                ntokens_since_last_log = 0
                data_loading_times.clear()
                time_last_log = time.perf_counter()
                device_memory_monitor.reset_peak_stats()

            checkpoint.save(
                train_state.step, force=(train_state.step == job_config.training.steps)
            )

            # signal the profiler that the next profiling step has started
            if torch_profiler:
                torch_profiler.step()
            if memory_profiler:
                memory_profiler.step()

            # reduce timeout after first train step for faster signal
            # (assuming lazy init and compilation are finished)
            if train_state.step == 1:
                utils.set_pg_timeouts(
                    timeout=timedelta(seconds=job_config.comm.train_timeout_seconds),
                    world_mesh=world_mesh,
                )

    if torch.distributed.get_rank() == 0:
        logger.info("Sleeping 2 seconds for other ranks to complete")
        time.sleep(2)

    metric_logger.close()
    logger.info("Training completed")


if __name__ == "__main__":
    config = JobConfig()
    config.parse_args()
    main(config)
    torch.distributed.destroy_process_group()<|MERGE_RESOLUTION|>--- conflicted
+++ resolved
@@ -328,13 +328,6 @@
                 pp_mesh=pp_mesh if parallel_dims.pp_enabled else None,
             )
 
-<<<<<<< HEAD
-            # TODO(torchft): fix this
-            # sync float8 amaxes and scales
-            # float8_handler.sync_float8_amax_and_scale_history(model_parts)
-
-=======
->>>>>>> dc089a57
             # optimizer step
             checkpoint.maybe_wait_for_staging()
             optimizers.step()
